--- conflicted
+++ resolved
@@ -150,17 +150,6 @@
                 
         if verbose:
             print(f"... exact computation time = {round((time.time() - ts), 3)} sec")
-<<<<<<< HEAD
-
-    elif method == 3 and not random_pauli_flag:
-        correct_dist = key_from_initial_state(
-            num_qubits, num_shots, init_state, random_pauli_flag
-        )
-    elif method == 3 and random_pauli_flag:
-        # random_pauli_flag is (for now) set to always return bitstring of 1's
-        correct_dist = {"1" * num_qubits: num_shots}
-
-=======
             
     # for method 3, compute expected distribution from the initial state
     elif method == 3:
@@ -175,7 +164,6 @@
             correct_dist = {"1" * num_qubits: num_shots}
 
         
->>>>>>> ccfbe2e0
     else:
         raise ValueError("Method is not 1 or 2 or 3, or hamiltonian is not valid.")
 
@@ -341,14 +329,6 @@
         for circuit_id in range(num_circuits):
             ts = time.time()
             
-<<<<<<< HEAD
-            # create the HamLibSimulation kernel
-            qc = HamiltonianSimulation(num_qubits, K=k, t=t,
-                    hamiltonian=hamiltonian, init_state=init_state,
-                    w=w, hx = hx, hz = hz, 
-                    use_XX_YY_ZZ_gates = use_XX_YY_ZZ_gates,
-                    method = method, random_pauli_flag=random_pauli_flag)
-=======
             # create the HamLibSimulation kernel and the associated Hamiltonian operator
             qc, ham_op = HamiltonianSimulation(
                     num_qubits,
@@ -358,7 +338,6 @@
                     method = method,
                     random_pauli_flag=random_pauli_flag
                     )
->>>>>>> ccfbe2e0
                     
             metrics.store_metric(num_qubits, circuit_id, 'create_time', time.time() - ts)
 
