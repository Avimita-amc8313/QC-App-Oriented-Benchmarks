--- conflicted
+++ resolved
@@ -152,20 +152,6 @@
                 
         if verbose:
             print(f"... exact computation time = {round((time.time() - ts), 3)} sec")
-<<<<<<< HEAD
-            
-    # for method 3, compute expected distribution from the initial state
-    elif method == 3:
-    
-        # check simple distribution if not inserting random Paulis
-        if not random_pauli_flag:
-            correct_dist = key_from_initial_state(num_qubits, num_shots, init_state, random_pauli_flag)
-            
-        # if using random paulis, distribution is based on all ones in initial state
-        # random_pauli_flag is (for now) set to always return bitstring of 1's
-        else:
-            correct_dist = {"1" * num_qubits: num_shots}
-=======
 
     elif method == 3 and not random_pauli_flag:
         correct_dist = key_from_initial_state(
@@ -180,7 +166,6 @@
         # random_pauli_flag is (for now) set to always return bitstring of 1's
         correct_bitstring = bitstring_dict[qc.name]
         correct_dist = {correct_bitstring: num_shots}
->>>>>>> a9e013f2
 
         
     else:
@@ -347,40 +332,21 @@
         
         #######################################################################
 
-<<<<<<< HEAD
-        # Loop over only the same circuit, executing it num_circuits times
-=======
         # in the case of random paulis, method = 3: loop over multiple random pauli circuits
         # otherwise, loop over only 1 circuit
->>>>>>> a9e013f2
         for circuit_id in range(num_circuits):
 
             ts = time.time()
-<<<<<<< HEAD
-            
-            # create the HamLibSimulation kernel and the associated Hamiltonian operator
-            qc, ham_op = HamiltonianSimulation(
-                    num_qubits,
-                    hamiltonian=hamiltonian, 
-                    K=K, t=t,
-                    init_state=init_state,
-                    method = method,
-                    random_pauli_flag=random_pauli_flag
-                    )
-=======
 
             #used to store random pauli correct bitstrings
             global bitstring_dict
 
             # create the HamLibSimulation kernel
-            qc, bs = HamiltonianSimulation(num_qubits, K=k, t=t,
+            qc, bs, ham_op = HamiltonianSimulation(num_qubits, K=K, t=t,
                     hamiltonian=hamiltonian, init_state=init_state,
-                    w=w, hx = hx, hz = hz, 
-                    use_XX_YY_ZZ_gates = use_XX_YY_ZZ_gates,
                     method = method, random_pauli_flag=random_pauli_flag)
 
             bitstring_dict[qc.name] = bs
->>>>>>> a9e013f2
                     
             metrics.store_metric(num_qubits, circuit_id, 'create_time', time.time() - ts)
 
